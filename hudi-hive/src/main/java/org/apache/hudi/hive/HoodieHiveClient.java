--- conflicted
+++ resolved
@@ -198,13 +198,10 @@
     for (String partition : partitions) {
       String partitionClause = getPartitionClause(partition);
       Path partitionPath = FSUtils.getPartitionPath(syncConfig.basePath, partition);
-<<<<<<< HEAD
-      String fullPartitionPath = !partitionPath.toUri().getScheme().equals("hdfs") ? partitionPath.toString()
-              : FSUtils.getHDFSFullPartitionPath(fs, partitionPath);
-=======
+
       String fullPartitionPath = partitionPath.toUri().getScheme().equals(StorageSchemes.HDFS.getScheme())
               ? FSUtils.getDFSFullPartitionPath(fs, partitionPath) : partitionPath.toString();
->>>>>>> 784e3ad0
+
       String changePartition =
           alterTable + " PARTITION (" + partitionClause + ") SET LOCATION '" + fullPartitionPath + "'";
       changePartitions.add(changePartition);

<?xml version="1.0" encoding="UTF-8"?>
<!--
  Licensed to the Apache Software Foundation (ASF) under one or more
  contributor license agreements.  See the NOTICE file distributed with
  this work for additional information regarding copyright ownership.
  The ASF licenses this file to You under the Apache License, Version 2.0
  (the "License"); you may not use this file except in compliance with
  the License.  You may obtain a copy of the License at

       http://www.apache.org/licenses/LICENSE-2.0

  Unless required by applicable law or agreed to in writing, software
  distributed under the License is distributed on an "AS IS" BASIS,
  WITHOUT WARRANTIES OR CONDITIONS OF ANY KIND, either express or implied.
  See the License for the specific language governing permissions and
  limitations under the License.
-->
<project xmlns="http://maven.apache.org/POM/4.0.0" xmlns:xsi="http://www.w3.org/2001/XMLSchema-instance"
  xsi:schemaLocation="http://maven.apache.org/POM/4.0.0 http://maven.apache.org/xsd/maven-4.0.0.xsd">
  <parent>
    <artifactId>hudi</artifactId>
    <groupId>org.apache.hudi</groupId>
    <version>0.5.1-SNAPSHOT</version>
    <relativePath>../../pom.xml</relativePath>
  </parent>
  <modelVersion>4.0.0</modelVersion>
  <artifactId>hudi-utilities-bundle</artifactId>
  <packaging>jar</packaging>

  <properties>
    <checkstyle.skip>true</checkstyle.skip>
    <main.basedir>${project.parent.basedir}</main.basedir>
  </properties>

  <build>
    <plugins>
      <plugin>
        <groupId>org.apache.rat</groupId>
        <artifactId>apache-rat-plugin</artifactId>
      </plugin>
      <plugin>
        <groupId>org.apache.maven.plugins</groupId>
        <artifactId>maven-shade-plugin</artifactId>
        <version>${maven-shade-plugin.version}</version>
        <executions>
          <execution>
            <phase>package</phase>
            <goals>
              <goal>shade</goal>
            </goals>
            <configuration>
              <createSourcesJar>true</createSourcesJar>
              <dependencyReducedPomLocation>${project.build.directory}/dependency-reduced-pom.xml
              </dependencyReducedPomLocation>
              <transformers>
                <transformer implementation="org.apache.maven.plugins.shade.resource.ApacheLicenseResourceTransformer">
                </transformer>
                <transformer implementation="org.apache.maven.plugins.shade.resource.ApacheNoticeResourceTransformer">
                    <addHeader>true</addHeader>
                </transformer>
                <transformer implementation="org.apache.maven.plugins.shade.resource.IncludeResourceTransformer">
                  <resource>META-INF/LICENSE</resource>
                  <file>target/classes/META-INF/LICENSE</file>
                </transformer>
              </transformers>
              <artifactSet>
                <includes>
                  <include>org.apache.hudi:hudi-common</include>
                  <include>org.apache.hudi:hudi-client</include>
                  <include>org.apache.hudi:hudi-utilities</include>
                  <include>org.apache.hudi:hudi-spark</include>
                  <include>org.apache.hudi:hudi-hive</include>
                  <include>org.apache.hudi:hudi-hadoop-mr</include>
                  <include>org.apache.hudi:hudi-timeline-service</include>

                  <include>com.beust:jcommander</include>
                  <include>io.javalin:javalin</include>
                  <!-- Spark only has mortbay jetty -->
                  <include>org.eclipse.jetty:*</include>
                  <include>org.eclipse.jetty.websocket:*</include>
                  <include>org.jetbrains.kotlin:*</include>
                  <include>org.rocksdb:rocksdbjni</include>
                  <include>org.apache.httpcomponents:httpclient</include>
                  <include>org.apache.httpcomponents:fluent-hc</include>
                  <include>org.antlr:stringtemplate</include>
                  <include>org.apache.parquet:parquet-avro</include>

                  <include>com.twitter:bijection-avro_2.11</include>
                  <include>com.twitter:bijection-core_2.11</include>
                  <include>io.confluent:kafka-avro-serializer</include>
                  <include>io.confluent:common-config</include>
                  <include>io.confluent:common-utils</include>
                  <include>io.confluent:kafka-schema-registry-client</include>
                  <include>io.dropwizard.metrics:metrics-core</include>
                  <include>io.dropwizard.metrics:metrics-graphite</include>
                  <include>com.yammer.metrics:metrics-core</include>
                  <include>org.apache.spark:spark-streaming-kafka-0-8_2.11</include>
                  <include>org.apache.kafka:kafka_2.11</include>
                  <include>com.101tec:zkclient</include>
                  <include>org.apache.kafka:kafka-clients</include>

                  <include>org.apache.hive:hive-common</include>
                  <include>org.apache.hive:hive-service</include>
                  <!--<include>org.apache.hive:hive-service-rpc</include>-->
                  <include>org.apache.hive:hive-metastore</include>
                  <include>org.apache.hive:hive-jdbc</include>
                </includes>
              </artifactSet>
              <relocations>
                <relocation>
                  <pattern>com.beust.jcommander.</pattern>
                  <shadedPattern>org.apache.hudi.com.beust.jcommander.</shadedPattern>
                </relocation>
                <!--<relocation>
                  <pattern>org.apache.hive.jdbc.</pattern>
                  <shadedPattern>${utilities.bundle.hive.shade.prefix}org.apache.hive.jdbc.</shadedPattern>
                </relocation>
                <relocation>
                  <pattern>org.apache.hadoop.hive.metastore.</pattern>
                  <shadedPattern>${utilities.bundle.hive.shade.prefix}org.apache.hadoop.hive.metastore.</shadedPattern>
                </relocation>
                <relocation>
                  <pattern>org.apache.hive.common.</pattern>
                  <shadedPattern>${utilities.bundle.hive.shade.prefix}org.apache.hive.common.</shadedPattern>
                </relocation>
                <relocation>
                  <pattern>org.apache.hadoop.hive.common.</pattern>
                  <shadedPattern>${utilities.bundle.hive.shade.prefix}org.apache.hadoop.hive.common.</shadedPattern>
                </relocation>
                <relocation>
                  <pattern>org.apache.hadoop.hive.conf.</pattern>
                  <shadedPattern>${utilities.bundle.hive.shade.prefix}org.apache.hadoop.hive.conf.</shadedPattern>
                </relocation>
                <relocation>
                  <pattern>org.apache.hive.service.</pattern>
                  <shadedPattern>${utilities.bundle.hive.shade.prefix}org.apache.hive.service.</shadedPattern>
                </relocation>
                <relocation>
                  <pattern>org.apache.hadoop.hive.service.</pattern>
                  <shadedPattern>${utilities.bundle.hive.shade.prefix}org.apache.hadoop.hive.service.</shadedPattern>
                </relocation>
                <relocation>
                  <pattern>com.codahale.metrics.</pattern>
                  <shadedPattern>org.apache.hudi.com.codahale.metrics.</shadedPattern>
                </relocation>
                <relocation>
                  <pattern>org.apache.commons.codec.</pattern>
                  <shadedPattern>org.apache.hudi.org.apache.commons.codec.</shadedPattern>
                </relocation>-->
              </relocations>
              <filters>
                <filter>
                  <artifact>*:*</artifact>
                  <excludes>
                    <exclude>META-INF/*.SF</exclude>
                    <exclude>META-INF/*.DSA</exclude>
                    <exclude>META-INF/*.RSA</exclude>
                    <exclude>META-INF/services/javax.*</exclude>
                  </excludes>
                </filter>
              </filters>
            </configuration>
          </execution>
        </executions>
      </plugin>
    </plugins>

    <resources>
      <resource>
        <directory>src/main/resources</directory>
      </resource>
      <resource>
        <directory>src/test/resources</directory>
      </resource>
    </resources>
  </build>

  <dependencies>
    <!-- Hoodie -->
    <dependency>
      <groupId>org.apache.hudi</groupId>
      <artifactId>hudi-common</artifactId>
      <version>${project.version}</version>
    </dependency>
    <dependency>
      <groupId>org.apache.hudi</groupId>
      <artifactId>hudi-client</artifactId>
      <version>${project.version}</version>
    </dependency>
    <dependency>
      <groupId>org.apache.hudi</groupId>
      <artifactId>hudi-hive</artifactId>
      <version>${project.version}</version>
      <exclusions>
        <exclusion>
          <groupId>javax.servlet</groupId>
          <artifactId>servlet-api</artifactId>
        </exclusion>
      </exclusions>
    </dependency>
    <dependency>
      <groupId>org.apache.hudi</groupId>
      <artifactId>hudi-spark</artifactId>
      <version>${project.version}</version>
    </dependency>
    <dependency>
      <groupId>org.apache.hudi</groupId>
      <artifactId>hudi-utilities</artifactId>
      <version>${project.version}</version>
    </dependency>

    <!-- Parquet -->
    <dependency>
      <groupId>org.apache.parquet</groupId>
      <artifactId>parquet-avro</artifactId>
      <scope>compile</scope>
    </dependency>

    <!-- Hive -->
    <dependency>
      <groupId>${hive.groupid}</groupId>
      <artifactId>hive-service</artifactId>
      <version>${hive.version}</version>
      <scope>${utilities.bundle.hive.scope}</scope>
    </dependency>

    <!--<dependency>
      <groupId>${hive.groupid}</groupId>
      <artifactId>hive-service-rpc</artifactId>
<<<<<<< HEAD
      <version>${hiveservice.version}</version>
      <scope>compile</scope>
    </dependency>-->
=======
      <version>${hive.version}</version>
      <scope>${utilities.bundle.hive.scope}</scope>
    </dependency>
>>>>>>> 22315a88

    <dependency>
      <groupId>${hive.groupid}</groupId>
      <artifactId>hive-jdbc</artifactId>
      <version>${hive.version}</version>
      <scope>${utilities.bundle.hive.scope}</scope>
    </dependency>

    <dependency>
      <groupId>${hive.groupid}</groupId>
      <artifactId>hive-metastore</artifactId>
      <version>${hive.version}</version>
      <scope>${utilities.bundle.hive.scope}</scope>
    </dependency>

    <dependency>
      <groupId>${hive.groupid}</groupId>
      <artifactId>hive-common</artifactId>
      <version>${hive.version}</version>
      <scope>${utilities.bundle.hive.scope}</scope>
    </dependency>
  </dependencies>

  <profiles>
    <profile>
      <id>utilities-bundle-shade-hive</id>
      <properties>
        <utilities.bundle.hive.scope>compile</utilities.bundle.hive.scope>
        <utilities.bundle.hive.shade.prefix>org.apache.hudi.</utilities.bundle.hive.shade.prefix>
      </properties>
    </profile>
  </profiles>
</project>
<|MERGE_RESOLUTION|>--- conflicted
+++ resolved
@@ -101,7 +101,7 @@
 
                   <include>org.apache.hive:hive-common</include>
                   <include>org.apache.hive:hive-service</include>
-                  <!--<include>org.apache.hive:hive-service-rpc</include>-->
+                  <include>org.apache.hive:hive-service-rpc</include>
                   <include>org.apache.hive:hive-metastore</include>
                   <include>org.apache.hive:hive-jdbc</include>
                 </includes>
@@ -111,7 +111,7 @@
                   <pattern>com.beust.jcommander.</pattern>
                   <shadedPattern>org.apache.hudi.com.beust.jcommander.</shadedPattern>
                 </relocation>
-                <!--<relocation>
+                <relocation>
                   <pattern>org.apache.hive.jdbc.</pattern>
                   <shadedPattern>${utilities.bundle.hive.shade.prefix}org.apache.hive.jdbc.</shadedPattern>
                 </relocation>
@@ -146,7 +146,7 @@
                 <relocation>
                   <pattern>org.apache.commons.codec.</pattern>
                   <shadedPattern>org.apache.hudi.org.apache.commons.codec.</shadedPattern>
-                </relocation>-->
+                </relocation>
               </relocations>
               <filters>
                 <filter>
@@ -224,18 +224,12 @@
       <scope>${utilities.bundle.hive.scope}</scope>
     </dependency>
 
-    <!--<dependency>
+    <dependency>
       <groupId>${hive.groupid}</groupId>
       <artifactId>hive-service-rpc</artifactId>
-<<<<<<< HEAD
-      <version>${hiveservice.version}</version>
-      <scope>compile</scope>
-    </dependency>-->
-=======
-      <version>${hive.version}</version>
-      <scope>${utilities.bundle.hive.scope}</scope>
-    </dependency>
->>>>>>> 22315a88
+      <version>${hive.version}</version>
+      <scope>${utilities.bundle.hive.scope}</scope>
+    </dependency>
 
     <dependency>
       <groupId>${hive.groupid}</groupId>

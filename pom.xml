--- conflicted
+++ resolved
@@ -82,19 +82,12 @@
     <joda.version>2.9.9</joda.version>
     <hadoop.version>2.6.0-cdh5.14.2</hadoop.version>
     <hive.groupid>org.apache.hive</hive.groupid>
-<<<<<<< HEAD
     <hive.version>1.1.0-cdh5.14.2</hive.version>
     <hiveservice.version>2.3.1</hiveservice.version>
-    <metrics.version>4.0.2</metrics.version>
+    <metrics.version>4.1.1</metrics.version>
     <spark.version>2.3.0.cloudera2</spark.version>
     <avro.version>1.8.2</avro.version>
-=======
-    <hive.version>2.3.1</hive.version>
     <hive.exec.classifier>core</hive.exec.classifier>
-    <metrics.version>4.1.1</metrics.version>
-    <spark.version>2.1.0</spark.version>
-    <avro.version>1.7.7</avro.version>
->>>>>>> 8306f749
     <scala.version>2.11.8</scala.version>
     <scala.libversion>2.11</scala.libversion>
     <apache-rat-plugin.version>0.12</apache-rat-plugin.version>

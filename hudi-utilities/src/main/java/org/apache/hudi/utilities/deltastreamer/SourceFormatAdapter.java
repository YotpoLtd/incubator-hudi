/*
 * Licensed to the Apache Software Foundation (ASF) under one
 * or more contributor license agreements.  See the NOTICE file
 * distributed with this work for additional information
 * regarding copyright ownership.  The ASF licenses this file
 * to you under the Apache License, Version 2.0 (the
 * "License"); you may not use this file except in compliance
 * with the License.  You may obtain a copy of the License at
 *
 *      http://www.apache.org/licenses/LICENSE-2.0
 *
 * Unless required by applicable law or agreed to in writing, software
 * distributed under the License is distributed on an "AS IS" BASIS,
 * WITHOUT WARRANTIES OR CONDITIONS OF ANY KIND, either express or implied.
 * See the License for the specific language governing permissions and
 * limitations under the License.
 */

package org.apache.hudi.utilities.deltastreamer;

import org.apache.hudi.AvroConversionUtils;
import org.apache.hudi.common.util.Option;
import org.apache.hudi.utilities.sources.AvroSource;
import org.apache.hudi.utilities.sources.InputBatch;
import org.apache.hudi.utilities.sources.JsonSource;
import org.apache.hudi.utilities.sources.RowSource;
import org.apache.hudi.utilities.sources.Source;
import org.apache.hudi.utilities.sources.helpers.AvroConvertor;

import org.apache.avro.Schema;
import org.apache.avro.generic.GenericRecord;
import org.apache.log4j.LogManager;
import org.apache.log4j.Logger;
import org.apache.spark.api.java.JavaRDD;
import org.apache.spark.sql.Dataset;
import org.apache.spark.sql.Row;
import org.apache.spark.sql.types.StructType;

import static org.apache.hudi.utilities.schema.RowBasedSchemaProvider.HOODIE_RECORD_NAMESPACE;
import static org.apache.hudi.utilities.schema.RowBasedSchemaProvider.HOODIE_RECORD_STRUCT_NAME;

/**
 * Adapts data-format provided by the source to the data-format required by the client (DeltaStreamer).
 */
public final class SourceFormatAdapter {
  protected static volatile Logger log = LogManager.getLogger(SourceFormatAdapter.class);
  private final Source source;

  public SourceFormatAdapter(Source source) {
    this.source = source;
  }

  /**
   * Fetch new data in avro format. If the source provides data in different format, they are translated to Avro format
   * 
   * @param lastCkptStr
   * @param sourceLimit
   * @return
   */
  public InputBatch<JavaRDD<GenericRecord>> fetchNewDataInAvroFormat(Option<String> lastCkptStr, long sourceLimit) {
    log.info("fetchNewDataInAvroFormat");
    switch (source.getSourceType()) {
      case AVRO: {
        log.info("fetchNewDataInAvroFormat: AVRO");
        return ((AvroSource) source).fetchNext(lastCkptStr, sourceLimit);
<<<<<<< HEAD
      }
      case PARQUET: {
        log.info("fetchNewDataInAvroFormat: PARQUET");
        return ((ParquetSource) source).fetchNext(lastCkptStr, sourceLimit);
      }
=======
>>>>>>> e4ea7a29
      case JSON: {
        log.info("fetchNewDataInAvroFormat: JSON");
        InputBatch<JavaRDD<String>> r = ((JsonSource) source).fetchNext(lastCkptStr, sourceLimit);
        AvroConvertor convertor = new AvroConvertor(r.getSchemaProvider().getSourceSchema());
        return new InputBatch<>(Option.ofNullable(r.getBatch().map(rdd -> rdd.map(convertor::fromJson)).orElse(null)),
            r.getCheckpointForNextBatch(), r.getSchemaProvider());
      }
      case ROW: {
        log.info("fetchNewDataInAvroFormat: ROW");
        InputBatch<Dataset<Row>> r = ((RowSource) source).fetchNext(lastCkptStr, sourceLimit);
        return new InputBatch<>(Option.ofNullable(r.getBatch().map(
            rdd -> (AvroConversionUtils.createRdd(rdd, HOODIE_RECORD_STRUCT_NAME, HOODIE_RECORD_NAMESPACE).toJavaRDD()))
            .orElse(null)), r.getCheckpointForNextBatch(), r.getSchemaProvider());
      }
      default:
        throw new IllegalArgumentException("Unknown source type (" + source.getSourceType() + ")");
    }
  }

  /**
   * Fetch new data in row format. If the source provides data in different format, they are translated to Row format
   * 
   * @param lastCkptStr
   * @param sourceLimit
   * @return
   */
  public InputBatch<Dataset<Row>> fetchNewDataInRowFormat(Option<String> lastCkptStr, long sourceLimit) {
    log.info("fetchNewDataInRowFormat");
    switch (source.getSourceType()) {
      case ROW:
        return ((RowSource) source).fetchNext(lastCkptStr, sourceLimit);
      case AVRO: {
        InputBatch<JavaRDD<GenericRecord>> r = ((AvroSource) source).fetchNext(lastCkptStr, sourceLimit);
        Schema sourceSchema = r.getSchemaProvider().getSourceSchema();
        return new InputBatch<>(
            Option
                .ofNullable(
                    r.getBatch()
                        .map(rdd -> AvroConversionUtils.createDataFrame(JavaRDD.toRDD(rdd), sourceSchema.toString(),
                            source.getSparkSession()))
                        .orElse(null)),
            r.getCheckpointForNextBatch(), r.getSchemaProvider());
      }
      case JSON: {
        InputBatch<JavaRDD<String>> r = ((JsonSource) source).fetchNext(lastCkptStr, sourceLimit);
        Schema sourceSchema = r.getSchemaProvider().getSourceSchema();
        StructType dataType = AvroConversionUtils.convertAvroSchemaToStructType(sourceSchema);
        return new InputBatch<>(
            Option.ofNullable(
                r.getBatch().map(rdd -> source.getSparkSession().read().schema(dataType).json(rdd)).orElse(null)),
            r.getCheckpointForNextBatch(), r.getSchemaProvider());
      }
      default:
        throw new IllegalArgumentException("Unknown source type (" + source.getSourceType() + ")");
    }
  }
}<|MERGE_RESOLUTION|>--- conflicted
+++ resolved
@@ -63,14 +63,7 @@
       case AVRO: {
         log.info("fetchNewDataInAvroFormat: AVRO");
         return ((AvroSource) source).fetchNext(lastCkptStr, sourceLimit);
-<<<<<<< HEAD
       }
-      case PARQUET: {
-        log.info("fetchNewDataInAvroFormat: PARQUET");
-        return ((ParquetSource) source).fetchNext(lastCkptStr, sourceLimit);
-      }
-=======
->>>>>>> e4ea7a29
       case JSON: {
         log.info("fetchNewDataInAvroFormat: JSON");
         InputBatch<JavaRDD<String>> r = ((JsonSource) source).fetchNext(lastCkptStr, sourceLimit);

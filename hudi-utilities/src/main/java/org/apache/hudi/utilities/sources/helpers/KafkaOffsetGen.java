/*
 * Licensed to the Apache Software Foundation (ASF) under one
 * or more contributor license agreements.  See the NOTICE file
 * distributed with this work for additional information
 * regarding copyright ownership.  The ASF licenses this file
 * to you under the Apache License, Version 2.0 (the
 * "License"); you may not use this file except in compliance
 * with the License.  You may obtain a copy of the License at
 *
 *      http://www.apache.org/licenses/LICENSE-2.0
 *
 * Unless required by applicable law or agreed to in writing, software
 * distributed under the License is distributed on an "AS IS" BASIS,
 * WITHOUT WARRANTIES OR CONDITIONS OF ANY KIND, either express or implied.
 * See the License for the specific language governing permissions and
 * limitations under the License.
 */

package org.apache.hudi.utilities.sources.helpers;

import org.apache.hudi.DataSourceUtils;
import org.apache.hudi.common.util.Option;
import org.apache.hudi.common.util.TypedProperties;
import org.apache.hudi.exception.HoodieNotSupportedException;
import org.apache.hudi.utilities.exception.HoodieDeltaStreamerException;

import kafka.common.TopicAndPartition;
import org.apache.log4j.LogManager;
import org.apache.log4j.Logger;
import org.apache.spark.streaming.kafka.KafkaCluster;
import org.apache.spark.streaming.kafka.KafkaCluster.LeaderOffset;
import org.apache.spark.streaming.kafka.OffsetRange;

import java.util.Arrays;
import java.util.Collections;
import java.util.Comparator;
import java.util.HashMap;
import java.util.HashSet;
import java.util.stream.Collectors;

import scala.Predef;
import scala.collection.JavaConverters;
import scala.collection.immutable.Map;
import scala.collection.immutable.Set;
import scala.collection.mutable.ArrayBuffer;
import scala.collection.mutable.StringBuilder;
import scala.util.Either;

/**
 * Source to read data from Kafka, incrementally
 */
public class KafkaOffsetGen {

  private static volatile Logger log = LogManager.getLogger(KafkaOffsetGen.class);

<<<<<<< HEAD
  private static long DEFAULT_MAX_EVENTS_TO_READ = Long.MAX_VALUE; // 1M events max

=======
>>>>>>> 784e3ad0
  public static class CheckpointUtils {

    /**
     * Reconstruct checkpoint from string.
     */
    public static HashMap<TopicAndPartition, KafkaCluster.LeaderOffset> strToOffsets(String checkpointStr) {
      HashMap<TopicAndPartition, KafkaCluster.LeaderOffset> offsetMap = new HashMap<>();
      if (checkpointStr.length() == 0) {
        return offsetMap;
      }
      String[] splits = checkpointStr.split(",");
      String topic = splits[0];
      for (int i = 1; i < splits.length; i++) {
        String[] subSplits = splits[i].split(":");
        offsetMap.put(new TopicAndPartition(topic, Integer.parseInt(subSplits[0])),
            new KafkaCluster.LeaderOffset("", -1, Long.parseLong(subSplits[1])));
      }
      return offsetMap;
    }

    /**
     * String representation of checkpoint
     * <p>
     * Format: topic1,0:offset0,1:offset1,2:offset2, .....
     */
    public static String offsetsToStr(OffsetRange[] ranges) {
      StringBuilder sb = new StringBuilder();
      // at least 1 partition will be present.
      sb.append(ranges[0].topic() + ",");
      sb.append(Arrays.stream(ranges).map(r -> String.format("%s:%d", r.partition(), r.untilOffset()))
          .collect(Collectors.joining(",")));
      return sb.toString();
    }

    /**
     * Compute the offset ranges to read from Kafka, while handling newly added partitions, skews, event limits.
     *
     * @param fromOffsetMap offsets where we left off last time
     * @param toOffsetMap offsets of where each partitions is currently at
     * @param numEvents maximum number of events to read.
     */
    public static OffsetRange[] computeOffsetRanges(HashMap<TopicAndPartition, LeaderOffset> fromOffsetMap,
        HashMap<TopicAndPartition, LeaderOffset> toOffsetMap, long numEvents) {

      Comparator<OffsetRange> byPartition = Comparator.comparing(OffsetRange::partition);

      // Create initial offset ranges for each 'to' partition, with from = to offsets.
      OffsetRange[] ranges = new OffsetRange[toOffsetMap.size()];
      toOffsetMap.entrySet().stream().map(e -> {
        TopicAndPartition tp = e.getKey();
        long fromOffset = fromOffsetMap.getOrDefault(tp, new LeaderOffset("", -1, 0)).offset();
        return OffsetRange.create(tp, fromOffset, fromOffset);
      }).sorted(byPartition).collect(Collectors.toList()).toArray(ranges);

      long allocedEvents = 0;
      java.util.Set<Integer> exhaustedPartitions = new HashSet<>();
      // keep going until we have events to allocate and partitions still not exhausted.
      while (allocedEvents < numEvents && exhaustedPartitions.size() < toOffsetMap.size()) {
        long remainingEvents = numEvents - allocedEvents;
        long eventsPerPartition =
            (long) Math.ceil((1.0 * remainingEvents) / (toOffsetMap.size() - exhaustedPartitions.size()));

        // Allocate the remaining events to non-exhausted partitions, in round robin fashion
        for (int i = 0; i < ranges.length; i++) {
          OffsetRange range = ranges[i];
          if (!exhaustedPartitions.contains(range.partition())) {
            long toOffsetMax = toOffsetMap.get(range.topicAndPartition()).offset();
            long toOffset = Math.min(toOffsetMax, range.untilOffset() + eventsPerPartition);
            if (toOffset == toOffsetMax) {
              exhaustedPartitions.add(range.partition());
            }
            allocedEvents += toOffset - range.untilOffset();
            // We need recompute toOffset if allocedEvents larger than numEvents.
            if (allocedEvents > numEvents) {
              long offsetsToAdd = Math.min(eventsPerPartition, (numEvents - allocedEvents));
              toOffset = Math.min(toOffsetMax, toOffset + offsetsToAdd);
            }
            ranges[i] = OffsetRange.create(range.topicAndPartition(), range.fromOffset(), toOffset);
          }
        }
      }

      return ranges;
    }

    public static long totalNewMessages(OffsetRange[] ranges) {
      return Arrays.stream(ranges).mapToLong(OffsetRange::count).sum();
    }
  }

  /**
   * Helpers to deal with tricky scala <=> java conversions. (oh my!)
   */
  static class ScalaHelpers {

    public static <K, V> Map<K, V> toScalaMap(HashMap<K, V> m) {
      return JavaConverters.mapAsScalaMapConverter(m).asScala().toMap(Predef.conforms());
    }

    public static Set<String> toScalaSet(HashSet<String> s) {
      return JavaConverters.asScalaSetConverter(s).asScala().toSet();
    }

    public static <K, V> java.util.Map<K, V> toJavaMap(Map<K, V> m) {
      return JavaConverters.mapAsJavaMapConverter(m).asJava();
    }
  }

  /**
   * Kafka reset offset strategies
   */
  enum KafkaResetOffsetStrategies {
    LARGEST, SMALLEST
  }

  /**
   * Configs to be passed for this source. All standard Kafka consumer configs are also respected
   */
  public static class Config {

    private static final String KAFKA_TOPIC_NAME = "hoodie.deltastreamer.source.kafka.topic";
    private static final String MAX_EVENTS_FROM_KAFKA_SOURCE_PROP = "hoodie.deltastreamer.kafka.source.maxEvents";
    private static final KafkaResetOffsetStrategies DEFAULT_AUTO_RESET_OFFSET = KafkaResetOffsetStrategies.LARGEST;
    public static final long defaultMaxEventsFromKafkaSource = 5000000;
    public static long DEFAULT_MAX_EVENTS_FROM_KAFKA_SOURCE = defaultMaxEventsFromKafkaSource;
  }

  private final HashMap<String, String> kafkaParams;
  private final TypedProperties props;
  protected final String topicName;

  public KafkaOffsetGen(TypedProperties props) {
    this.props = props;
    kafkaParams = new HashMap<String, String>();
    for (Object prop : props.keySet()) {
      kafkaParams.put(prop.toString(), props.getString(prop.toString()));
    }
    DataSourceUtils.checkRequiredProperties(props, Collections.singletonList(Config.KAFKA_TOPIC_NAME));
    topicName = props.getString(Config.KAFKA_TOPIC_NAME);
  }

  public OffsetRange[] getNextOffsetRanges(Option<String> lastCheckpointStr, long sourceLimit) {

    // Obtain current metadata for the topic
    KafkaCluster cluster = new KafkaCluster(ScalaHelpers.toScalaMap(kafkaParams));
    Either<ArrayBuffer<Throwable>, Set<TopicAndPartition>> either =
        cluster.getPartitions(ScalaHelpers.toScalaSet(new HashSet<>(Collections.singletonList(topicName))));
    if (either.isLeft()) {
      // log errors. and bail out.
      throw new HoodieDeltaStreamerException("Error obtaining partition metadata", either.left().get().head());
    }
    Set<TopicAndPartition> topicPartitions = either.right().get();

    // Determine the offset ranges to read from
    HashMap<TopicAndPartition, KafkaCluster.LeaderOffset> fromOffsets;
    HashMap<TopicAndPartition, KafkaCluster.LeaderOffset> checkpointOffsets;
    if (lastCheckpointStr.isPresent()) {
      fromOffsets = checkupValidOffsets(cluster, lastCheckpointStr, topicPartitions);
    } else {
      KafkaResetOffsetStrategies autoResetValue = KafkaResetOffsetStrategies
          .valueOf(props.getString("auto.offset.reset", Config.DEFAULT_AUTO_RESET_OFFSET.toString()).toUpperCase());
      switch (autoResetValue) {
        case SMALLEST:
          fromOffsets =
              new HashMap(ScalaHelpers.toJavaMap(cluster.getEarliestLeaderOffsets(topicPartitions).right().get()));
          break;
        case LARGEST:
          fromOffsets =
              new HashMap(ScalaHelpers.toJavaMap(cluster.getLatestLeaderOffsets(topicPartitions).right().get()));
          break;
        default:
          throw new HoodieNotSupportedException("Auto reset value must be one of 'smallest' or 'largest' ");
      }
    }

    // Obtain the latest offsets.
    HashMap<TopicAndPartition, KafkaCluster.LeaderOffset> toOffsets =
        new HashMap(ScalaHelpers.toJavaMap(cluster.getLatestLeaderOffsets(topicPartitions).right().get()));

    // Come up with final set of OffsetRanges to read (account for new partitions, limit number of events)
    long maxEventsToReadFromKafka = props.getLong(Config.MAX_EVENTS_FROM_KAFKA_SOURCE_PROP,
        Config.DEFAULT_MAX_EVENTS_FROM_KAFKA_SOURCE);
    maxEventsToReadFromKafka = (maxEventsToReadFromKafka == Long.MAX_VALUE || maxEventsToReadFromKafka == Integer.MAX_VALUE)
        ? Config.DEFAULT_MAX_EVENTS_FROM_KAFKA_SOURCE : maxEventsToReadFromKafka;
    long numEvents = sourceLimit == Long.MAX_VALUE ? maxEventsToReadFromKafka : sourceLimit;
    OffsetRange[] offsetRanges = CheckpointUtils.computeOffsetRanges(fromOffsets, toOffsets, numEvents);

    return offsetRanges;
  }

  // check up checkpoint offsets is valid or not, if true, return checkpoint offsets,
  // else return earliest offsets
  private HashMap<TopicAndPartition, KafkaCluster.LeaderOffset> checkupValidOffsets(KafkaCluster cluster,
      Option<String> lastCheckpointStr, Set<TopicAndPartition> topicPartitions) {
    HashMap<TopicAndPartition, KafkaCluster.LeaderOffset> checkpointOffsets =
        CheckpointUtils.strToOffsets(lastCheckpointStr.get());
    HashMap<TopicAndPartition, KafkaCluster.LeaderOffset> earliestOffsets =
        new HashMap(ScalaHelpers.toJavaMap(cluster.getEarliestLeaderOffsets(topicPartitions).right().get()));

    boolean checkpointOffsetReseter = checkpointOffsets.entrySet().stream()
        .anyMatch(offset -> offset.getValue().offset() < earliestOffsets.get(offset.getKey()).offset());
    return checkpointOffsetReseter ? earliestOffsets : checkpointOffsets;
  }

  public String getTopicName() {
    return topicName;
  }

  public HashMap<String, String> getKafkaParams() {
    return kafkaParams;
  }
}<|MERGE_RESOLUTION|>--- conflicted
+++ resolved
@@ -47,17 +47,14 @@
 import scala.util.Either;
 
 /**
- * Source to read data from Kafka, incrementally
+ * Source to read data from Kafka, incrementally.
  */
 public class KafkaOffsetGen {
 
   private static volatile Logger log = LogManager.getLogger(KafkaOffsetGen.class);
 
-<<<<<<< HEAD
   private static long DEFAULT_MAX_EVENTS_TO_READ = Long.MAX_VALUE; // 1M events max
 
-=======
->>>>>>> 784e3ad0
   public static class CheckpointUtils {
 
     /**

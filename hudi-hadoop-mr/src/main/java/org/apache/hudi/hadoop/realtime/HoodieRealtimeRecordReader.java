/*
 * Licensed to the Apache Software Foundation (ASF) under one
 * or more contributor license agreements.  See the NOTICE file
 * distributed with this work for additional information
 * regarding copyright ownership.  The ASF licenses this file
 * to you under the Apache License, Version 2.0 (the
 * "License"); you may not use this file except in compliance
 * with the License.  You may obtain a copy of the License at
 *
 *      http://www.apache.org/licenses/LICENSE-2.0
 *
 * Unless required by applicable law or agreed to in writing, software
 * distributed under the License is distributed on an "AS IS" BASIS,
 * WITHOUT WARRANTIES OR CONDITIONS OF ANY KIND, either express or implied.
 * See the License for the specific language governing permissions and
 * limitations under the License.
 */

package org.apache.hudi.hadoop.realtime;

import org.apache.hudi.exception.HoodieException;

import org.apache.hadoop.io.ArrayWritable;
import org.apache.hadoop.mapred.JobConf;
import org.apache.hadoop.mapred.RecordReader;
import org.apache.log4j.LogManager;
import org.apache.log4j.Logger;

import java.io.IOException;

/**
 * Realtime Record Reader which can do compacted (merge-on-read) record reading or unmerged reading (parquet and log
 * files read in parallel) based on job configuration.
 */
public class HoodieRealtimeRecordReader implements RecordReader<Void, ArrayWritable> {

  // Property to enable parallel reading of parquet and log files without merging.
  public static final String REALTIME_SKIP_MERGE_PROP = "hoodie.realtime.merge.skip";
  // By default, we do merged-reading
  public static final String DEFAULT_REALTIME_SKIP_MERGE = "false";
<<<<<<< HEAD
  private static final transient Logger LOG = LogManager.getLogger(HoodieRealtimeRecordReader.class);
  private final RecordReader<Void, ArrayWritable> reader;
=======
  private static final Logger LOG = LogManager.getLogger(HoodieRealtimeRecordReader.class);
  private final RecordReader<NullWritable, ArrayWritable> reader;
>>>>>>> 3790b75e

  public HoodieRealtimeRecordReader(HoodieRealtimeFileSplit split, JobConf job,
      RecordReader<Void, ArrayWritable> realReader) {
    this.reader = constructRecordReader(split, job, realReader);
  }

  public static boolean canSkipMerging(JobConf jobConf) {
    return Boolean.valueOf(jobConf.get(REALTIME_SKIP_MERGE_PROP, DEFAULT_REALTIME_SKIP_MERGE));
  }

  /**
   * Construct record reader based on job configuration.
   *
   * @param split File Split
   * @param jobConf Job Configuration
   * @param realReader Parquet Record Reader
   * @return Realtime Reader
   */
  private static RecordReader<Void, ArrayWritable> constructRecordReader(HoodieRealtimeFileSplit split,
      JobConf jobConf, RecordReader<Void, ArrayWritable> realReader) {
    try {
      if (canSkipMerging(jobConf)) {
        LOG.info("Enabling un-merged reading of realtime records");
        return new RealtimeUnmergedRecordReader(split, jobConf, realReader);
      }
      return new RealtimeCompactedRecordReader(split, jobConf, realReader);
    } catch (IOException ex) {
      LOG.error("Got exception when constructing record reader", ex);
      throw new HoodieException(ex);
    }
  }

  @Override
  public boolean next(Void key, ArrayWritable value) throws IOException {
    return this.reader.next(key, value);
  }

  @Override
  public Void createKey() {
    return this.reader.createKey();
  }

  @Override
  public ArrayWritable createValue() {
    return this.reader.createValue();
  }

  @Override
  public long getPos() throws IOException {
    return this.reader.getPos();
  }

  @Override
  public void close() throws IOException {
    this.reader.close();
  }

  @Override
  public float getProgress() throws IOException {
    return this.reader.getProgress();
  }
}<|MERGE_RESOLUTION|>--- conflicted
+++ resolved
@@ -38,13 +38,9 @@
   public static final String REALTIME_SKIP_MERGE_PROP = "hoodie.realtime.merge.skip";
   // By default, we do merged-reading
   public static final String DEFAULT_REALTIME_SKIP_MERGE = "false";
-<<<<<<< HEAD
+
   private static final transient Logger LOG = LogManager.getLogger(HoodieRealtimeRecordReader.class);
   private final RecordReader<Void, ArrayWritable> reader;
-=======
-  private static final Logger LOG = LogManager.getLogger(HoodieRealtimeRecordReader.class);
-  private final RecordReader<NullWritable, ArrayWritable> reader;
->>>>>>> 3790b75e
 
   public HoodieRealtimeRecordReader(HoodieRealtimeFileSplit split, JobConf job,
       RecordReader<Void, ArrayWritable> realReader) {
